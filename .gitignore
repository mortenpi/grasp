--- conflicted
+++ resolved
@@ -1,17 +1,16 @@
-<<<<<<< HEAD
-bin/*
-build/
-build-*/
-CMakeLists.user
-
 # Ignore artifacts from Make builds
-=======
-*.out
-*.err
->>>>>>> 88e074df
 *.o
 *.mod
 /bin/*
 !/bin/.gitkeep
 /lib/*
-!/lib/.gitkeep+!/lib/.gitkeep
+
+# Ignore generated CMake files
+build/
+build-*/
+CMakeLists.user
+
+# Ignore output log files
+*.out
+*.err