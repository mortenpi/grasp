--- conflicted
+++ resolved
@@ -1,67 +1,5 @@
 # General Relativistic Atomic Structure Package
 
-<<<<<<< HEAD
-[![Doxygen Documentation](https://img.shields.io/badge/documentation-master-blue.svg)](http://mortenpi.eu/grasp/)
-[![Travis Status](https://travis-ci.com/mortenpi/grasp.svg?token=J2TJDmxGV6c9f8C3LXps&branch=master)](https://travis-ci.com/mortenpi/grasp)
-
-## Quickstart
-
-**Prerequisites.**
-You need to have CMake, a Fortran compiler and the BLAS and LAPACK libraries installed. To compile the MPI programs you also need to have the MPI libraries installed. CMake should generally find the libraries automatically -- if not, please open an issue.
-
-**Compilation.**
-To start the build, you first need to set up the CMake build directory. You can use the `configure.sh` helper script to do that quickly by calling
-
-```bash
-./configure.sh
-```
-
-This will create a directory called `build/` which is where the compilation occurs. To compile GRASP, call
-
-```bash
-cd build/
-make
-```
-
-You can also run the build in parallel on multiple cores with `make -jN`, where `N` is the number of cores you would like to use.
-
-Finally, to place the GRASP binaries in the `bin/` directory, you can to install them with
-
-```bash
-make install
-```
-
-**Running GRASP.**
-An easy way to run the different GRASP programs is to source the `envset.sh` script
-
-```bash
-source envset.sh
-```
-
-This will set up, in you current shell session:
-
-1. The `$GRASP` environment variable that points to the root directory.
-2. The `grasp` shell command with tab-completion for command names. You can then call a particular GRASP program with e.g. `grasp rmcdhf`.
-
-**Debug builds.**
-If you need binaries with debug symbols, you can easily set up a separate debug build.
-
-```bash
-./configure.sh --debug
-```
-
-You can also install the debug binaries to `$GRASP/bin`, but that is not recommended. Instead, you should call them with `$GRASP/build-debug/bin/<program name>`.
-
- 
-## Overview
-
-This version of GRASP is a major revision of the previous GRASP2K package by
-P. Jonsson, G. Gaigalas, J. Bieron, C. Froese Fischer, and I.P. Grant Computer
-Physics Communication, 184, 2197 - 2203 (2013) written in FORTRAN 77 style with
-COMMON and using Cray pointers for memory management.  The present version is a
-FORTRAN95 translation using standard FORTRAN for memory management.  In
-addition, COMMONS have been replaced with MODULES, with some COMMONS merged.
-=======
 [![][manual-badge]][manual-pdf]
 
 The General Relativistic Atomic Structure Package (GRASP) is a set of Fortran 90
@@ -193,7 +131,6 @@
 77 style with COMMON and using Cray pointers for memory management.  The present
 version is a FORTRAN95 translation using standard FORTRAN for memory management.
 In addition, COMMONS have been replaced with MODULES, with some COMMONS merged.
->>>>>>> e72054b7
 Some algorithms have been changed to improve performance for large cases and
 efficiently.
 
