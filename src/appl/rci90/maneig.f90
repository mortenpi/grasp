!***********************************************************************
!                                                                      *
      SUBROUTINE MANEIG(IATJPO, IASPAR)
!                                                                      *
!   This module  manages the  operation of the  eigensolvers and the   *
!   storage of the eigenpairs.  There are two principal branches:      *
!                                                                      *
!      (1) Matrix of order 1: the trivial case                         *
!      (2) Matrix of order greater than 1: there are two branches      *
!             (i) Matrices of order less than or equal to IOLPCK:      *
!                 eigenpairs are found using LAPACK SUBROUTINEs        *
!            (ii) Matrices of order greater than IOLPCK: eigenpairs    *
!                 are found using DVDSON; this involves up to three    *
!                 steps:                                               *
!                    (a) The matrix is analysed to determine its       *
!                        block structure (only irreducibe matrices     *
!                        are correctly treated by DVDSON)              *
!                    (b) Eigenpairs are extracted for each block       *
!                    (c) The appropriate eigenpairs are selected and   *
!                        stored                                        *
!                 Different methods of storage and different           *
!                 versions of the matrix-vector multiply are used      *
!                 depending upon the order and density of the matrix   *
!                                                                      *
!   Call(s) to: [LIB92]: ALLOC, DALLOC, ISPAR, ITJPO, posfile,         *
!                        RALLOC.                                       *
!               [RCI92]: DNICMV, SPICMV2, SPODMV.                      *
!               [DVDSON]: DVDSON.                                      *
!               [AUXBLAS]: DINIT/SINIT.                                *
!               [BLAS]: DCOPY/SCOPY, DSWAP/SSWAP.                      *
!               [LAPACK]: DSPEVX/SSPEVX.                               *
!                                                                      *
!   Written by Farid A. Parpia            Last revision: 27 Sep 1993   *
!   Modified Misha Saparov                                  Feb 1997   *
!            Charlotte F. Fischer                           May 1997   *
!                 Except for the disk version, all matrices have       *
!                 diagonals  shifted by EAV                            *
!  All arrays allocated here are de-allocated except pneval and pnevec *
!  which will be de-allocated in matrix.                               *
!  Block Version  By Xinghong He          Last revision: 18 Jun 1998   *
!                                                                      *
!***********************************************************************
!...Translated by Pacific-Sierra Research 77to90  4.3E  14:07:38   1/ 5/07
!...Modified by Charlotte Froese Fischer
!                     Gediminas Gaigalas  10/05/17
!-----------------------------------------------
!   M o d u l e s
!-----------------------------------------------
      USE vast_kind_param, ONLY: DOUBLE, LONG
      USE memory_man
      USE eigv_C
      USE fposition_C
      USE hmat_C
      USE orb_C,           ONLY: ncf, nw, iqa
      USE prnt_C
      USE where_C
      USE WCHBLK_C
      USE iounit_C
!-----------------------------------------------
!   I n t e r f a c e   B l o c k s
!-----------------------------------------------
      USE dnicmv_I
      USE spicmv2_I
      USE spodmv_I
      USE posfile_I
      USE dinit_I
      USE dspevx_I
      USE iniestsd_I
      USE gdvd_I
      USE iniest2_I
      USE iniestdm_I
      USE itjpo_I
      USE ispar_I
      IMPLICIT NONE
!-----------------------------------------------
!  E x t e r n a l   F u n c t i o n s
!-----------------------------------------------
      REAL(DOUBLE) :: DLAMCH
      EXTERNAL     :: DLAMCH
!-----------------------------------------------
!   D u m m y   A r g u m e n t s
!-----------------------------------------------
      INTEGER, INTENT(OUT) :: IATJPO
      INTEGER, INTENT(OUT) :: IASPAR
!-----------------------------------------------
!   L o c a l   P a r a m e t e r s
!-----------------------------------------------
<<<<<<< HEAD
!cjb  INTEGER, PARAMETER      :: IOLPCK = 1000
      INTEGER, PARAMETER      :: IOLPCK = 2000
      REAL(DOUBLE), PARAMETER :: ABSTOL = 1.0D-10
=======
!cjb  INTEGER, PARAMETER      :: IOLPCK = 1000 
      INTEGER, PARAMETER      :: IOLPCK = 2000 
! GG      REAL(DOUBLE), PARAMETER :: ABSTOL = 1.0D-10 
>>>>>>> 92021fc4
!cjb  NINCOR
!cjb  INTEGER, PARAMETER      :: NINCOR = 1         ! To enforce DISK
      INTEGER, PARAMETER      :: NINCOR = 268435456 ! = 2 GB or  memory
!-----------------------------------------------
!   L o c a l   V a r i a b l e s
!-----------------------------------------------
      INTEGER(LONG) :: NSTORE
      INTEGER :: MYID, NPROCS, NROWS, I, NDENSE, NCFDUM, ICCUTDUM, MYIDDUM, &
         NPROCSDUM, IOFSET, NELC, IR, NVECMN, NVEX, M, INFO, LOC, NBRKEV,   &
         IMV, NDENSE_L, LIM, LWORK, LIWORK, MAXITR, MBLOCK, NEND, &
         ILOW, IHIGH, NIV, NLOOPS, NMV, IERR, J, IA
      REAL(DOUBLE) :: ELSTO,  DUMMY, &
<<<<<<< HEAD
          DIATMP, CRITE, CRITC, CRITR, ORTHO, DMUNGO, AMAX, WA
      LOGICAL :: HIEND, LDISC, SPARSE
      CHARACTER(LEN=8) :: CNUM
      REAL(DOUBLE), DIMENSION(:), pointer :: w, z, work, diag
      INTEGER, DIMENSION(:), pointer :: iwork, ifail, jwork
!-----------------------------------------------------------------------
      MYID = 0
      NPROCS = 1
      !IF (MYID == 0) WRITE (6, *) 'Calling maneig...'

=======
          DIATMP, CRITE, CRITC, CRITR, ORTHO, DMUNGO, AMAX, WA, ABSTOL
! GG          DIATMP, CRITE, CRITC, CRITR, ORTHO, DMUNGO, AMAX, WA 
      LOGICAL :: HIEND, LDISC, SPARSE 
      CHARACTER(LEN=8) :: CNUM 
      REAL(DOUBLE), DIMENSION(:), pointer :: w, z, work, diag
      INTEGER, DIMENSION(:), pointer :: iwork, ifail, jwork
!-----------------------------------------------------------------------
      ABSTOL = 2*DLAMCH('S')
      MYID = 0 
      NPROCS = 1 
      !IF (MYID == 0) WRITE (6, *) 'Calling maneig...' 
 
>>>>>>> 92021fc4
!  (nrows+1) is the number of records of the present block's .res file

      NROWS = (NCF - MYID - 1 + NPROCS)/NPROCS
      IF (NCF < NPROCS) NROWS = NCF/(MYID + 1)
      !CALL posfile (1, imcdf, nrows+1)
      CALL POSFILE (0, IMCDF, NPOSITION)

      IF (NCF == 1) THEN
!-----------------------------------------------------------------------
!
! (1) - Trivial    ncf = 1
!
!-------------------------------------------------------
         WRITE (24, *) 'Trivial eigenvalue problem.'

!   Matrix of order 1: the trivial case; we assume that the value
!   of EAV is available

         CALL ALLOC (EVAL, 1,'EVAL', 'MANEIG' )
         CALL ALLOC (EVEC, 1, 'EVECO', 'MANEIG')
         EVAL(1) = 0.D0
         EVEC(1) = 1.D0

         ! Still read through the .res file
!GG
!GG Gediminas NIST 2005.11.03
!GG         READ (imcdf)
         DO I = 1, NROWS + 1
            READ (IMCDF)
         END DO

      ELSE                                       !if-2
!-----------------------------------------------------------------------
!
! (2) - Non trivial
!
!-------------------------------------------------------
!
!   Matrix of order greater than 1; how many elements in a triangle?
!
         NDENSE = (NCF*(NCF + 1))/2

         IF (NCF <= IOLPCK) THEN
!-----------------------------------------------------------------------
!
! (2.1) - LAPACK    Dense, Memory,
!
!-------------------------------------------------------
            IF (MYID == 0) THEN
               WRITE (6, *) &
                  'LAPACK routine DSPEVX selected for eigenvalue problem.'
               WRITE (24, *) &
                  'LAPACK routine DSPEVX selected for eigenvalue problem.'
            ENDIF

!   Allocate storage for the dense representation of the matrix
!   and initialize emt

            CALL ALLOC (EMT, NDENSE, 'EMT', 'MANEIG')
            CALL DINIT (NDENSE, 0.0D00, EMT, 1)

!   Read the matrix into position from the disc file; it's already
!   been properly positioned.

            CALL ALLOC (WORK, NCF,'WORK', 'MANEIG' )
            CALL ALLOC (IROW, NCF, 'IROW', 'MANEIG')
            READ (IMCDF) NCFDUM, ICCUTDUM, MYIDDUM, NPROCSDUM
            IF (NCF/=NCFDUM .OR. MYID/=MYIDDUM .OR. NPROCSDUM/=NPROCS) STOP &
               'maneig:1'

            DO I = MYID + 1, NCF, NPROCS
               IOFSET = (I*(I - 1))/2
               READ (IMCDF) NELC, ELSTO, (WORK(IR),IR=1,NELC), (IROW(IR),IR=1,&
                  NELC)
               ! In the row-mode of the lower triangle,
               ! diagonal is the last one
               DO IR = 1, NELC - 1
                  EMT(IOFSET+IROW(IR)) = WORK(IR)
               END DO
               EMT(IOFSET+IROW(NELC)) = WORK(NELC) - EAV

            END DO

            CALL DALLOC (WORK, 'WORK', 'MANEIG')
            CALL DALLOC (IROW, 'IROW', 'MANEIG')

!   Find the eigenpairs
!
!    ivec() - serial numbers of eigenstates of the current block
!    iccmin() - serial numbers of eigenstates of all blocks.
!    nvecmn - minimum serial number of the eigenstates of the block
!    nvecmx - maximum .............
!    nvex - clear from def: NVECMX-NVECMN+1
<<<<<<< HEAD

            NVECMN = NCF
            DO I = 1, NVEC
               NVECMN = MIN(NVECMN,IVEC(I))
            END DO
            NVEX = NVECMX - NVECMN + 1
            CALL ALLOC (W, NVEX, 'W', 'MANEIG')
            CALL ALLOC (Z, NCF*NVEX,'Z', 'MANEIG' )
            CALL ALLOC (WORK, NCF*8,'WORK', 'MANEIG' )
            CALL ALLOC (IWORK, NCF*5,'IWORK', 'MANEIG' )
            CALL ALLOC (IFAIL, NVEX, 'IFAIL', 'MANEIG')
=======
 
            NVECMN = NCF 
            DO I = 1, NVEC 
               NVECMN = MIN(NVECMN,IVEC(I)) 
            END DO 
            NVEX = NVECMX - NVECMN + 1 
            CALL ALLOC (W, NVEX, 'W', 'MANEIG') 
            CALL ALLOC (Z, NCF*NVEX,'Z', 'MANEIG' ) 
            CALL ALLOC (WORK, NCF*8,'WORK', 'MANEIG' ) 
            CALL ALLOC (IWORK, NCF*5,'IWORK', 'MANEIG' ) 
! GG            CALL ALLOC (IFAIL, NVEX, 'IFAIL', 'MANEIG') 
            CALL ALLOC (IFAIL, NCF, 'IFAIL', 'MANEIG') 
>>>>>>> 92021fc4
            CALL DSPEVX ('V', 'I', 'U', NCF, EMT, DUMMY, DUMMY, NVECMN, NVECMX&
               , ABSTOL, M, W, Z, NCF, WORK, IWORK, IFAIL, INFO)
            IF (INFO /= 0) STOP 'maneig: Failure in DSPEVX [LAPACK]'
            CALL DALLOC (WORK, 'WORK', 'MANEIG')
            CALL DALLOC (IWORK, 'IWORK', 'MANEIG')
            CALL DALLOC (IFAIL, 'IFAIL', 'MANEIG')
            CALL DALLOC (EMT, 'EMT', 'MANEIG')

!   Store the eigenpairs in their proper positions EVAL() and EVEC()

            CALL ALLOC (EVAL, NVEC,'EVAL', 'MANEIG' )
            CALL ALLOC (EVEC, NCF*NVEC, 'EVEC', 'MANEIG')

            DO I = 1, NVEC
               LOC = IVEC(I)
               EVAL(I) = W(LOC - NVECMN + 1)
               IOFSET = NCF*(I - 1)
               LOC = NCF*(LOC - NVECMN)
               CALL DCOPY (NCF, Z(LOC + 1), 1, EVEC(IOFSET+1), 1)
            END DO
            CALL DALLOC (W, 'W', 'MANEIG')
            CALL DALLOC (Z, 'Z', 'MANEIG')

         ELSE
!-----------------------------------------------------------------------

! (2.2) - DVDSON --- preparation work
!
!-------------------------------------------------------
           WRITE (24,*)'DVDSON routine selected for eigenvalue problem;'

!   Sparse or dense matrix multiply? On disc or in core?

!GG            NBRKEV = (NCF + 1)*(NCF + 1)/3       ! Normal
            !NBRKEV =  1                      ! To enforce DENSE
            !NBRKEV = (NCF*(NCF+1)) / 2 + 1   ! To enforde SPARSE
!--------------------------------------------------------------
! Uncomment out the following to force sparse storage
!
!
!--------------------------------------------------------------
               SPARSE = .TRUE.
               NSTORE = NELMNT + NELMNT/2 + (NCF + 1)/2

            CALL ALLOC (DIAG, NCF, 'DIAG', 'MANEIG')

            IF (NSTORE > NINCOR) THEN
!-----------------------------------------------------------------------
!
! (2.2.1) - DVDSON --- Disk, load diagonal
!
!-------------------------------------------------------
               WRITE (24, *) ' matrix stored on disc;'

!   Disk storage; necessarily sparse; one column of the matrix in
!   memory

               LDISC = .TRUE.
               SPARSE = .TRUE.
               IMV = 1

!   Load diagonal - Each node will have the same, complete copy
!   after this if block

               READ (IMCDF) NCFDUM, ICCUTDUM, MYIDDUM, NPROCSDUM
               IF (NCF/=NCFDUM .OR. MYID/=MYIDDUM .OR. NPROCSDUM/=NPROCS) STOP &
                  'maneig:2'

               DO I = MYID + 1, NCF, NPROCS
                  READ (IMCDF) NELC, ELSTO, (DUMMY,IR=2,NELC), DIATMP
                  DIAG(I) = DIATMP - EAV
               END DO

            ELSE
!-----------------------------------------------------------------------
!
! (2.2.2) - DVDSON --- Memory, load all
!
!-------------------------------------------------------
!
!   Core storage; load matrix into memory
!
               LDISC = .FALSE.
               IF (SPARSE) THEN
!-----------------------------------------------------------------------

! (2.2.2.1) - DVDSON --- Memory, load all, sparse
!
!-------------------------------------------------------
                  IF (MYID == 0) WRITE (24, *) &
                     ' matrix stored in sparse representation in core;'

                  IMV = 2
                  WRITE (6, *) 'nelmnt = ', NELMNT
                  CALL ALLOC (EMT, NELMNT, 'EMT', 'MANEIG')
                  CALL ALLOC (IROW, NELMNT, 'IROW', 'MANEIG')
                  CALL ALLOC (IENDC, 0, NCF , 'IENDC', 'MANEIG')
                  IOFSET = 0
                  IENDC(0) = 0

                  READ (IMCDF) NCFDUM, ICCUTDUM, MYIDDUM, NPROCSDUM
                  IF (NCF/=NCFDUM .OR. MYID/=MYIDDUM .OR. NPROCSDUM/=NPROCS) &
                     STOP 'maneig:3'
                  DO I = MYID + 1, NCF, NPROCS
                     READ (IMCDF) NELC, ELSTO, (EMT(IR+IOFSET),IR=1,NELC), (&
                        IROW(IR + IOFSET),IR=1,NELC)
                     EMT(NELC+IOFSET) = EMT(NELC+IOFSET) - EAV
                     DIAG(I) = EMT(NELC+IOFSET)
                     IOFSET = IOFSET + NELC
                     IENDC(I) = IOFSET
!                     WRITE (31 + MYID, *) I, IENDC(I), DIAG(I)

                  END DO
               ELSE
!-----------------------------------------------------------------------
!
! (2.2.2.2) - DVDSON --- Memory, load all, dense
!
!-------------------------------------------------------
                  WRITE (24, *) &
                     ' matrix stored in full representation in core;'

                  IMV = 3

! Find NDENSE_L, the number of elements on the node (dense form)

                  NDENSE_L = 0
                  DO I = MYID + 1, NCF, NPROCS
                     NDENSE_L = NDENSE_L + I
                  END DO

                  CALL ALLOC (EMT, NDENSE_L, 'EMT', 'MANEIG')
                  CALL DINIT (NDENSE_L, 0.0D00, EMT, 1)
                  CALL ALLOC (WORK, NCF, 'WORK', 'MANEIG')
                  CALL ALLOC (IROW, NCF, 'IROW', 'MANEIG')

                  READ (IMCDF) NCFDUM, ICCUTDUM, MYIDDUM, NPROCSDUM
                  IF (NCF/=NCFDUM .OR. MYID/=MYIDDUM .OR. NPROCSDUM/=NPROCS) &
                     STOP 'maneig:4'

                  IOFSET = 0
                  DO I = MYID + 1, NCF, NPROCS
                     READ (IMCDF) NELC, ELSTO, (WORK(IR),IR=1,NELC), (IROW(IR),&
                        IR=1,NELC)
                     WORK(NELC) = WORK(NELC) - EAV
                     DIAG(I) = WORK(NELC)
                     DO IR = 1, NELC
                        EMT(IOFSET+IROW(IR)) = WORK(IR)
                     END DO
                     IOFSET = IOFSET + I
                  END DO
                  CALL DALLOC (WORK, 'WORK', 'MANEIG')
                  CALL DALLOC (IROW, 'IROW', 'MANEIG')

               ENDIF
!               ...Memory mode - sparse or dense
!-----------------------------------------------------------------------
!  (2.2.2.3e)          *** E n d   o f   D V D S O N   m e m o r y
!-----------------------------------------------------------------------
            ENDIF
!            ...Disk or Memory
!-----------------------------------------------------------------------
!  (2.2.3e)      *** E n d   o f   D V D S O N
!-----------------------------------------------------------------------
!
!   Allocate storage for workspace; see the header of DVDSON for
!   the expression below; the value of LIM can be reduced to NVECMX
!   plus a smaller number if storage is severely constrained
!
            LIM = MIN(NCF,2*NVECMX + 60)
!           lwork = 2*ncf*lim + lim*lim + (nvecmx+10)*lim + nvecmx
            LWORK = 2*NCF*LIM + LIM*LIM*2 + 11*LIM + NVECMX
            CALL ALLOC (WORK, LWORK, 'WORK', 'MANEIG')
            LIWORK = 6*LIM + NVECMX
            CALL ALLOC (IWORK, LIWORK, 'IWORK', 'MANEIG')
!*changed by Misha 02/12/97
            CRITE = 1.0D-17
            CRITC = 1.0D-09
            CRITR = 1.0D-09
            ORTHO = MAX(1D-9,CRITR)
! end of changes

!            maxitr = MAX (nvecmx*100, ncf/10)
            MAXITR = MAX(NVECMX*200,NCF/10)
            !maxitr = MIN (nvect*100, ncf)  ! FROM RSCFVU !!!
            CALL ALLOC (JWORK, LIM,'JWORK', 'MANEIG' )

            CALL ALLOC (EVAL, NVECMX, 'EVAL', 'MANEIG')
            CALL ALLOC (EVEC, NCF*NVECMX, 'EVEC', 'MANEIG')

            DMUNGO = 10.D99
            CALL DINIT (NVECMX, DMUNGO, EVAL, 1)

!   Compute the eigenpairs in each block

            NVEX = NVECMX
            IF (LDISC) THEN
               MBLOCK = NVEX
            ELSE
               MBLOCK = 1
            ENDIF
            NEND = NCF*NVEX

            ILOW = 1
            IHIGH = NVEX
            NIV = NVEX
!************************************************************************
!
!   Call Davidson eigensolver
!
            SELECT CASE (IMV)
            CASE (1)
!******************** sparse and matrix on disk **********************
               WRITE (6, *) ' Sparse - Disk,  iniestsd'
               CALL POSFILE (0, IMCDF, NPOSITION)! was within iniestsd before
               CALL INIESTSD (2000, NCF, MYID, NPROCS, NIV, WORK, IMCDF, EAV)

               !NIV = 0   ! Why equal 0 ???
               !WRITE (6, *) ' Calling gdvd(spodmv,...'
               CALL GDVD (SPODMV, NCF, LIM, DIAG, ILOW, IHIGH, JWORK, NIV, &
                  MBLOCK, CRITE, CRITC, CRITR, ORTHO, MAXITR, WORK, LWORK, &
                  IWORK, LIWORK, HIEND, NLOOPS, NMV, IERR)

            CASE (2)
!******************** sparse and matrix in memory ********************
               WRITE (6, *) ' Sparse - Memory,  iniest2'
!            CALL INIEST2 (1000, NCF,NIV,WORK,EMT,IENDC,IROW)
               CALL INIEST2 (2000, NCF, NIV, WORK, EMT, IENDC, IROW)
               !WRITE (*, *) NCF, NIV, (WORK(I),I=NCF*NIV + 1,NCF*NIV + NIV)
               !WRITE (*, *) LIM, ILOW, IHIGH, MBLOCK, MAXITR, LWORK, LIWORK
               !WRITE (*, *) IERR
               CALL GDVD (SPICMV2, NCF, LIM, DIAG, ILOW, IHIGH, JWORK, NIV, &
                  MBLOCK, CRITE, CRITC, CRITR, ORTHO, MAXITR, WORK, LWORK, &
                  IWORK, LIWORK, HIEND, NLOOPS, NMV, IERR)
               !WRITE (*, *) 'after gdvd...'
               !WRITE (*, *) NCF, NIV, (WORK(I),I=NCF*NIV + 1,NCF*NIV + NIV)
               !WRITE (*, *) LIM, ILOW, IHIGH, MBLOCK, MAXITR, LWORK, LIWORK
               !WRITE (*, *) HIEND, NLOOPS, NMV, IERR

               CALL DALLOC (EMT, 'EMT', 'MANEIG')
               CALL DALLOC (IROW, 'IROW', 'MANEIG')
               CALL DALLOC (IENDC, 'IENDC', 'MANEIG')

            CASE (3)
!*************************** dense and in memory **********************
               WRITE (6, *) ' Dense - Memory,  iniestdm'
!            CALL INIESTDM (1000,NCF,NIV,WORK,EMT)
               CALL INIESTDM (2000, NCF, NIV, WORK, EMT)
               CALL GDVD (DNICMV, NCF, LIM, DIAG, ILOW, IHIGH, JWORK, NIV, &
                  MBLOCK, CRITE, CRITC, CRITR, ORTHO, MAXITR, WORK, LWORK, &
                  IWORK, LIWORK, HIEND, NLOOPS, NMV, IERR)
               CALL DALLOC (EMT, 'EMT', 'MANEIG')
            END SELECT
!************************************************************************
            CALL DALLOC (DIAG, 'DIAG', 'MANEIG')
            CALL DALLOC (IWORK, 'IWORK', 'MANEIG')
            CALL DALLOC (JWORK, 'JWORK', 'MANEIG')

            WRITE (24, *) ' ', NLOOPS, ' iterations;'
            WRITE (24, *) ' ', NMV, ' matrix-vector multiplies.'

            IF (IERR /= 0) THEN
               WRITE (ISTDE, *) 'MANEIG: Returned from DVDSON with'
               WRITE (ISTDE, *) ' IERR = ', IERR, '.'
               STOP 'maneig: DVDSON wrong'
            ENDIF

!   Put the eigenpairs in order, overwriting as necessary

            CALL DCOPY (NVEX, WORK(NEND+1), 1, EVAL, 1)
            CALL DCOPY (NCF*NVEX, WORK(1), 1, EVEC, 1)
            CALL DALLOC (WORK, 'WORK', 'MANEIG')

!   Rearrange and reallocate storage for the eigenpairs
!   as necessary

            IF (NVEC < NVECMX) THEN
               CALL ALLOC (IWORK, NVECMX, 'IWORK', 'MANEIG')
               DO I = 1, NVECMX
                  IWORK(I) = I
               END DO
               DO I = 1, NVEC
                  IOFSET = IVEC(I)
                  LOC = IWORK(I)
                  IF (IOFSET == LOC) CYCLE
                  CALL DSWAP (1, EVAL(IOFSET), 1, EVAL(I), 1)
                  IWORK(I) = IWORK(IOFSET)
                  IWORK(IOFSET) = LOC
                  IOFSET = NCF*(IOFSET - 1)
                  LOC = NCF*(I - 1)
                  CALL DSWAP (NCF, EVEC(IOFSET+1), 1, EVEC(LOC+1), 1)
               END DO
               CALL DALLOC (IWORK, 'IWORK', 'MANEIG')
               CALL RALLOC (EVAL,  NVEC, 'EVAL', 'MANEIG')
               CALL RALLOC (EVEC, NCF*NVEC, 'EVEC', 'MANEIG' )

            ENDIF

         ENDIF
! (2.3e)              *** E N D   O F    N O N - T R I V I A L   C A S E

      ENDIF
! (3e)               *** E N D   O F    A L L

!--------------------------------------------------------------------
! Only the following quantities are needed after this routine is
! finished:
!   eval(), evec(), iatjpo, iaspar
!--------------------------------------------------------------------
!
!   Clean up eigenvectors; determine their J/P values
!
      DO J = 1, NVEC

!         Find the dominant component of each eigenvector

         IOFSET = (J - 1)*NCF

         AMAX = 0.D0
         DO I = 1, NCF
            WA = ABS(EVEC(I+IOFSET))
            IF (WA <= AMAX) CYCLE
            AMAX = WA
            IA = I
         END DO

!          Find the angular momentum and parity of the dominant component

         IATJPO = ITJPO(IA)
         IASPAR = ISPAR(IA)

!          Change sign of eigenvactor if dominant component is negative

         IF (EVEC(IA+IOFSET) >= 0.D0) CYCLE
         EVEC(1+IOFSET:NCF+IOFSET) = -EVEC(1+IOFSET:NCF+IOFSET)
      END DO

      RETURN
      END SUBROUTINE MANEIG<|MERGE_RESOLUTION|>--- conflicted
+++ resolved
@@ -85,15 +85,9 @@
 !-----------------------------------------------
 !   L o c a l   P a r a m e t e r s
 !-----------------------------------------------
-<<<<<<< HEAD
 !cjb  INTEGER, PARAMETER      :: IOLPCK = 1000
       INTEGER, PARAMETER      :: IOLPCK = 2000
-      REAL(DOUBLE), PARAMETER :: ABSTOL = 1.0D-10
-=======
-!cjb  INTEGER, PARAMETER      :: IOLPCK = 1000 
-      INTEGER, PARAMETER      :: IOLPCK = 2000 
-! GG      REAL(DOUBLE), PARAMETER :: ABSTOL = 1.0D-10 
->>>>>>> 92021fc4
+! GG      REAL(DOUBLE), PARAMETER :: ABSTOL = 1.0D-10
 !cjb  NINCOR
 !cjb  INTEGER, PARAMETER      :: NINCOR = 1         ! To enforce DISK
       INTEGER, PARAMETER      :: NINCOR = 268435456 ! = 2 GB or  memory
@@ -106,31 +100,18 @@
          IMV, NDENSE_L, LIM, LWORK, LIWORK, MAXITR, MBLOCK, NEND, &
          ILOW, IHIGH, NIV, NLOOPS, NMV, IERR, J, IA
       REAL(DOUBLE) :: ELSTO,  DUMMY, &
-<<<<<<< HEAD
-          DIATMP, CRITE, CRITC, CRITR, ORTHO, DMUNGO, AMAX, WA
+          DIATMP, CRITE, CRITC, CRITR, ORTHO, DMUNGO, AMAX, WA, ABSTOL
+! GG          DIATMP, CRITE, CRITC, CRITR, ORTHO, DMUNGO, AMAX, WA
       LOGICAL :: HIEND, LDISC, SPARSE
       CHARACTER(LEN=8) :: CNUM
       REAL(DOUBLE), DIMENSION(:), pointer :: w, z, work, diag
       INTEGER, DIMENSION(:), pointer :: iwork, ifail, jwork
 !-----------------------------------------------------------------------
+      ABSTOL = 2*DLAMCH('S')
       MYID = 0
       NPROCS = 1
       !IF (MYID == 0) WRITE (6, *) 'Calling maneig...'
 
-=======
-          DIATMP, CRITE, CRITC, CRITR, ORTHO, DMUNGO, AMAX, WA, ABSTOL
-! GG          DIATMP, CRITE, CRITC, CRITR, ORTHO, DMUNGO, AMAX, WA 
-      LOGICAL :: HIEND, LDISC, SPARSE 
-      CHARACTER(LEN=8) :: CNUM 
-      REAL(DOUBLE), DIMENSION(:), pointer :: w, z, work, diag
-      INTEGER, DIMENSION(:), pointer :: iwork, ifail, jwork
-!-----------------------------------------------------------------------
-      ABSTOL = 2*DLAMCH('S')
-      MYID = 0 
-      NPROCS = 1 
-      !IF (MYID == 0) WRITE (6, *) 'Calling maneig...' 
- 
->>>>>>> 92021fc4
 !  (nrows+1) is the number of records of the present block's .res file
 
       NROWS = (NCF - MYID - 1 + NPROCS)/NPROCS
@@ -224,7 +205,6 @@
 !    nvecmn - minimum serial number of the eigenstates of the block
 !    nvecmx - maximum .............
 !    nvex - clear from def: NVECMX-NVECMN+1
-<<<<<<< HEAD
 
             NVECMN = NCF
             DO I = 1, NVEC
@@ -235,21 +215,8 @@
             CALL ALLOC (Z, NCF*NVEX,'Z', 'MANEIG' )
             CALL ALLOC (WORK, NCF*8,'WORK', 'MANEIG' )
             CALL ALLOC (IWORK, NCF*5,'IWORK', 'MANEIG' )
-            CALL ALLOC (IFAIL, NVEX, 'IFAIL', 'MANEIG')
-=======
- 
-            NVECMN = NCF 
-            DO I = 1, NVEC 
-               NVECMN = MIN(NVECMN,IVEC(I)) 
-            END DO 
-            NVEX = NVECMX - NVECMN + 1 
-            CALL ALLOC (W, NVEX, 'W', 'MANEIG') 
-            CALL ALLOC (Z, NCF*NVEX,'Z', 'MANEIG' ) 
-            CALL ALLOC (WORK, NCF*8,'WORK', 'MANEIG' ) 
-            CALL ALLOC (IWORK, NCF*5,'IWORK', 'MANEIG' ) 
-! GG            CALL ALLOC (IFAIL, NVEX, 'IFAIL', 'MANEIG') 
-            CALL ALLOC (IFAIL, NCF, 'IFAIL', 'MANEIG') 
->>>>>>> 92021fc4
+! GG            CALL ALLOC (IFAIL, NVEX, 'IFAIL', 'MANEIG')
+            CALL ALLOC (IFAIL, NCF, 'IFAIL', 'MANEIG')
             CALL DSPEVX ('V', 'I', 'U', NCF, EMT, DUMMY, DUMMY, NVECMN, NVECMX&
                , ABSTOL, M, W, Z, NCF, WORK, IWORK, IFAIL, INFO)
             IF (INFO /= 0) STOP 'maneig: Failure in DSPEVX [LAPACK]'
