--- conflicted
+++ resolved
@@ -88,20 +88,12 @@
          N = MIN(220,NNNP)
       ELSE
 !         default comes here
-<<<<<<< HEAD
-         RNT = 2.D-6
+!CFF     ... RNT should be Z-dependent
+         RNT = 2.0D-06/Z
          H = 5.D-2
          N = NNNP
       ENDIF
       HP = 0.D0
-=======
-!CFF     ... RNT should be Z-dependent
-         RNT = 2.0D-06/Z 
-         H = 5.D-2 
-         N = NNNP 
-      ENDIF 
-      HP = 0.D0 
->>>>>>> 92021fc4
 !
 !   ACCY is an estimate of the accuracy of the numerical procedures
 !
